--- conflicted
+++ resolved
@@ -121,29 +121,19 @@
     wrap_as = _NodeDecoratorAccess
 
     def __init__(self, label: str, *nodes: Node, strict_naming=True):
-<<<<<<< HEAD
-        self.__dict__["label"] = label
-        self.__dict__["nodes"] = DotDict()
-        self.__dict__["add"] = _NodeAdder(self)
-        self.__dict__["strict_naming"] = strict_naming
-        self.__dict__["working_directory"] = None
-        self.__dict__["server"] = Server()
-        # We directly assign using __dict__ because we override the setattr later
-=======
         super().__init__(strict_naming=strict_naming)
         self.label = label
         self.server = Server()
->>>>>>> cc49e69d
+        self._working_directory = None
 
         for node in nodes:
             self.add_node(node)
 
-<<<<<<< HEAD
     @property
     def working_directory(self):
-        if self.__dict__["working_directory"] is None:
-            self.__dict__["working_directory"] = DirectoryObject(self.label)
-        return self.__dict__["working_directory"]
+        if self._working_directory is None:
+            self._working_directory = DirectoryObject(self.label)
+        return self._working_directory
 
     def add_node(self, node: Node, label: str = None) -> None:
         """
@@ -253,8 +243,6 @@
     def __len__(self):
         return len(self.nodes)
 
-=======
->>>>>>> cc49e69d
     @property
     def inputs(self):
         return DotDict(
