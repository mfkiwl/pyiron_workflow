--- conflicted
+++ resolved
@@ -4,11 +4,7 @@
 from pyiron_contrib.workflow.has_to_dict import HasToDict
 from pyiron_contrib.workflow.node import Node, node, fast_node, single_value_node
 from pyiron_contrib.workflow.util import DotDict
-<<<<<<< HEAD
 from pyiron_contrib.workflow.files import DirectoryObject
-from pyiron_base.jobs.job.extension.server.generic import Server
-=======
->>>>>>> 00843a91
 
 
 class _NodeDecoratorAccess:
@@ -126,11 +122,7 @@
     def __init__(self, label: str, *nodes: Node, strict_naming=True):
         super().__init__(strict_naming=strict_naming)
         self.label = label
-<<<<<<< HEAD
-        self.server = Server()
         self._working_directory = None
-=======
->>>>>>> 00843a91
 
         for node in nodes:
             self.add_node(node)
