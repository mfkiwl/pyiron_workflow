"""
Container classes for giving access to various workflow objects and tools
"""

from __future__ import annotations

from importlib import import_module
from sys import version_info

from pyiron_base.interfaces.singleton import Singleton

# from pympipool.mpi.executor import PyMPISingleTaskExecutor as Executor
from pyiron_workflow.executors import CloudpickleProcessPoolExecutor as Executor

from pyiron_workflow.function import (
    Function,
    SingleValue,
    function_node,
    single_value_node,
)


class Creator(metaclass=Singleton):
    """
    A container class for providing access to various workflow objects.
    Handles the registration of new node packages and, by virtue of being a singleton,
    makes them available to all composite nodes holding a creator.
    """

    def __init__(self):
        self._node_packages = {}

        self.Executor = Executor

        self.Function = Function
        self.SingleValue = SingleValue

        # Avoid circular imports by delaying import for children of Composite
        self._macro = None
        self._workflow = None
        self._meta = None

        if version_info[0] == 3 and version_info[1] >= 10:
            # These modules use syntactic sugar for type hinting that is only supported
            # in python >=3.10
            # If the CI skips testing on 3.9 gets dropped, we can think about removing
            # this if-clause and just letting users of python <3.10 hit an error.
            self.register("standard", "pyiron_workflow.node_library.standard")

    @property
    def Macro(self):
        if self._macro is None:
            from pyiron_workflow.macro import Macro

            self._macro = Macro
        return self._macro

    @property
    def Workflow(self):
        if self._workflow is None:
            from pyiron_workflow.workflow import Workflow

            self._workflow = Workflow
        return self._workflow

    @property
<<<<<<< HEAD
    def standard(self):
        from pyiron_workflow.node_package import NodePackage
        from pyiron_workflow.node_library.standard import nodes

        return NodePackage(*nodes)

    @property
    def atomistics(self):
        from pyiron_workflow.node_package import NodePackage
        from pyiron_workflow.node_library.atomistics import nodes

        return NodePackage(*nodes)

    @property
    def atomistic_codes(self):
        from pyiron_workflow.node_package import NodePackage
        from pyiron_workflow.node_library.atomistic_codes import nodes

        return NodePackage(*nodes)

    @property
    def lammps(self):
        from pyiron_workflow.node_package import NodePackage
        from pyiron_workflow.node_library.lammps import nodes

        return NodePackage(*nodes)

    @property
=======
>>>>>>> 24c88e06
    def meta(self):
        if self._meta is None:
            from pyiron_workflow.meta import meta_nodes

            self._meta = meta_nodes
        return self._meta

    def __getattr__(self, item):
        try:
            module = import_module(self._node_packages[item])
            from pyiron_workflow.node_package import NodePackage

            return NodePackage(*module.nodes)
        except KeyError as e:
            raise AttributeError(
                f"{self.__class__.__name__} could not find attribute {item} -- did you "
                f"forget to register node package to this key?"
            ) from e

    def __getstate__(self):
        return self.__dict__

    def __setstate__(self, state):
        self.__dict__ = state

    def register(self, domain: str, package_identifier: str) -> None:
        """
        Add a new package of nodes under the provided attribute, e.g. after adding
        nodes to the domain `"my_nodes"`, and instance of creator can call things like
        `creator.my_nodes.some_node_that_is_there()`.

        Note: If a macro is going to use a creator, the node registration should be
            _inside_ the macro definition to make sure the node actually has access to
            those nodes! It also needs to be _able_ to register those nodes, i.e. have
            import access to that location, but we don't for that check that.

        Args:
            domain (str): The attribute name at which to register the new package.
                (Note: no sanitizing is done here, so if you provide a string that
                won't work as an attribute name, that's your problem.)
            package_identifier (str): An identifier for the node package. (Right now
                that's just a string version of the path to the module, e.g.
                `pyiron_workflow.node_library.standard`.)

        Raises:
            KeyError: If the domain already exists, but the identifier doesn't match
                with the stored identifier.
            AttributeError: If you try to register at a domain that is already another
                method or attribute of the creator.
            ValueError: If the identifier can't be parsed.
        """

        if self._package_conflicts_with_existing(domain, package_identifier):
            raise KeyError(
                f"{domain} is already a registered node package, please choose a "
                f"different domain to store these nodes under"
            )
        elif domain in self.__dir__():
            raise AttributeError(f"{domain} is already an attribute of {self}")

        self._verify_identifier(package_identifier)

        self._node_packages[domain] = package_identifier

    def _package_conflicts_with_existing(
        self, domain: str, package_identifier: str
    ) -> bool:
        """
        Check if the new package conflict with an existing package at the requested
        domain; if there isn't one, or if the new and old packages are identical then
        there is no conflict!

        Args:
            domain (str): The domain at which the new package is attempting to register.
            package_identifier (str): The identifier for the new package.

        Returns:
            (bool): True iff there is a package already at that domain and it is not
                the same as the new one.
        """
        if domain in self._node_packages.keys():
            # If it's already here, it had better be the same package
            return package_identifier != self._node_packages[domain]
            # We can make "sameness" logic more complex as we allow more sophisticated
            # identifiers
        else:
            # If it's not here already, it can't conflict!
            return False

    @staticmethod
    def _verify_identifier(package_identifier: str):
        """
        Logic for verifying whether new package identifiers will actually be usable for
        creating node packages when their domain is called. Lets us fail early in
        registration.

        Right now, we just make sure it's a string from which we can import a list of
        nodes.
        """
        from pyiron_workflow.node import Node

        try:
            module = import_module(package_identifier)
            nodes = module.nodes
            if not all(issubclass(node, Node) for node in nodes):
                raise TypeError(
                    f"At least one node in {nodes} was not of the type {Node.__name__}"
                )
        except Exception as e:
            raise ValueError(
                f"The package identifier is {package_identifier} is not valid. Please "
                f"ensure it is an importable module with a list of {Node.__name__} "
                f"objects stored in the variable `nodes`."
            ) from e


class Wrappers(metaclass=Singleton):
    """
    A container class giving access to the decorators that transform functions to nodes.
    """

    def __init__(self):
        self.function_node = function_node
        self.single_value_node = single_value_node

        # Avoid circular imports by delaying import when wrapping children of Composite
        self._macro_node = None

    @property
    def macro_node(self):
        if self._macro_node is None:
            from pyiron_workflow.macro import macro_node

            self._macro_node = macro_node
        return self._macro_node<|MERGE_RESOLUTION|>--- conflicted
+++ resolved
@@ -64,37 +64,6 @@
         return self._workflow
 
     @property
-<<<<<<< HEAD
-    def standard(self):
-        from pyiron_workflow.node_package import NodePackage
-        from pyiron_workflow.node_library.standard import nodes
-
-        return NodePackage(*nodes)
-
-    @property
-    def atomistics(self):
-        from pyiron_workflow.node_package import NodePackage
-        from pyiron_workflow.node_library.atomistics import nodes
-
-        return NodePackage(*nodes)
-
-    @property
-    def atomistic_codes(self):
-        from pyiron_workflow.node_package import NodePackage
-        from pyiron_workflow.node_library.atomistic_codes import nodes
-
-        return NodePackage(*nodes)
-
-    @property
-    def lammps(self):
-        from pyiron_workflow.node_package import NodePackage
-        from pyiron_workflow.node_library.lammps import nodes
-
-        return NodePackage(*nodes)
-
-    @property
-=======
->>>>>>> 24c88e06
     def meta(self):
         if self._meta is None:
             from pyiron_workflow.meta import meta_nodes
