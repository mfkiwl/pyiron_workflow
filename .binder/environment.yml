--- conflicted
+++ resolved
@@ -12,10 +12,6 @@
 - toposort =1.10
 - typeguard =4.1.5
 - lammps
-<<<<<<< HEAD
-- pyiron_contrib =0.1.13
-=======
 - pyiron_atomistics =0.3.5
 - pyiron-data =0.0.24
-- numpy =1.26.0
->>>>>>> 24c88e06
+- numpy =1.26.0